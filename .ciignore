--- conflicted
+++ resolved
@@ -3,13 +3,9 @@
 # This will keep parse or model check failures from failing the CI workflow
 # Note that directory names are case-sensitive
 # Example:
-<<<<<<< HEAD
-specifications/doesnotexist
-=======
 specifications/doesnotexist
 
 # Ignore submodules to ensure deterministic local execution
 specifications/BlockingQueue
 specifications/CCF
 specifications/azure-cosmos-tla
->>>>>>> 616639f5
